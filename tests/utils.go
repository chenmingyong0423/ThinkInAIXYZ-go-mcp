--- conflicted
+++ resolved
@@ -57,13 +57,7 @@
 	// Call tool
 	callResult, err := mcpClient.CallTool(
 		context.Background(),
-<<<<<<< HEAD
-		protocol.NewCallToolRequest("current_time", map[string]interface{}{
-			"timezone": "UTC",
-		}))
-=======
-		protocol.NewCallToolRequestWithRawArguments("current time", json.RawMessage(`{"timezone": "UTC"}`)))
->>>>>>> 4925fb8e
+		protocol.NewCallToolRequestWithRawArguments("current_time", json.RawMessage(`{"timezone": "UTC"}`)))
 	if err != nil {
 		t.Fatalf("Failed to call tool: %v", err)
 	}
