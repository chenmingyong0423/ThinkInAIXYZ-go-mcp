--- conflicted
+++ resolved
@@ -14,11 +14,7 @@
 }
 
 func (server *Server) handleRequestWithPing(ctx context.Context, rawParams json.RawMessage) (protocol.ServerResponse, error) {
-<<<<<<< HEAD
-	return nil, nil
-=======
 	return protocol.NewPingResponse(), nil
->>>>>>> b7e62cd3
 }
 
 func (server *Server) handleRequestWithListPrompts(ctx context.Context, rawParams json.RawMessage) (protocol.ServerResponse, error) {
@@ -50,15 +46,11 @@
 }
 
 func (server *Server) handleRequestWithListTools(ctx context.Context, rawParams json.RawMessage) (protocol.ServerResponse, error) {
-<<<<<<< HEAD
-	return nil, nil
-=======
 	request := &protocol.ListToolsRequest{}
 	if err := parse(rawParams, request); err != nil {
 		return nil, err
 	}
 	return server.listToolsHandler(ctx, request)
->>>>>>> b7e62cd3
 }
 
 func (server *Server) handleRequestWithCallTool(ctx context.Context, rawParams json.RawMessage) (protocol.ServerResponse, error) {
@@ -85,9 +77,5 @@
 	if err := pkg.JsonUnmarshal(rawParams, &request); err != nil {
 		return fmt.Errorf("JsonUnmarshal: rawParams=%s, err=%w", rawParams, err)
 	}
-<<<<<<< HEAD
-	handler(ctx, notify.RawParams)
-=======
->>>>>>> b7e62cd3
 	return nil
 }