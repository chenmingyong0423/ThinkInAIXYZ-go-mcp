package protocol

import (
	"encoding/json"
	"testing"
)

func Test_Validate(t *testing.T) {
	type args struct {
		data   any
		schema Property
	}
	tests := []struct {
		name string
		args args
		want bool
	}{
		// string integer number boolean
<<<<<<< HEAD
		{"", args{data: "ABC", schema: Property{Type: String}}, true},
		{"", args{data: 123, schema: Property{Type: String}}, false},
		{"", args{data: 123, schema: Property{Type: Integer}}, true},
		{"", args{data: 123.4, schema: Property{Type: Integer}}, false},
		{"", args{data: "ABC", schema: Property{Type: Number}}, false},
		{"", args{data: 123, schema: Property{Type: Number}}, true},
		{"", args{data: false, schema: Property{Type: Boolean}}, true},
		{"", args{data: 123, schema: Property{Type: Boolean}}, false},
		{"", args{data: nil, schema: Property{Type: Null}}, true},
		{"", args{data: 0, schema: Property{Type: Null}}, false},
=======
		{"", args{data: "ABC", schema: protocol.Property{Type: protocol.String}}, true},
		{"", args{data: 123, schema: protocol.Property{Type: protocol.String}}, false},
		{"", args{data: "a", schema: protocol.Property{Type: protocol.String, Enum: []string{"a", "b", "c"}}}, true},
		{"", args{data: "d", schema: protocol.Property{Type: protocol.String, Enum: []string{"a", "b", "c"}}}, false},
		{"", args{data: 123, schema: protocol.Property{Type: protocol.Integer}}, true},
		{"", args{data: 123.4, schema: protocol.Property{Type: protocol.Integer}}, false},
		{"", args{data: 1, schema: protocol.Property{Type: protocol.Integer, Enum: []string{"1", "2", "3"}}}, true},
		{"", args{data: 4, schema: protocol.Property{Type: protocol.Integer, Enum: []string{"1", "2", "3"}}}, false},
		{"", args{data: "ABC", schema: protocol.Property{Type: protocol.Number}}, false},
		{"", args{data: 123, schema: protocol.Property{Type: protocol.Number}}, true},
		{"", args{data: 1.1, schema: protocol.Property{Type: protocol.Number, Enum: []string{"1.1", "2.2", "3.3"}}}, true},
		{"", args{data: 4.4, schema: protocol.Property{Type: protocol.Number, Enum: []string{"1.1", "2.2", "3.3"}}}, false},
		{"", args{data: 1, schema: protocol.Property{Type: protocol.Number, Enum: []string{"1", "2", "3"}}}, true},
		{"", args{data: 4, schema: protocol.Property{Type: protocol.Number, Enum: []string{"1", "2", "3"}}}, false},
		{"", args{data: false, schema: protocol.Property{Type: protocol.Boolean}}, true},
		{"", args{data: 123, schema: protocol.Property{Type: protocol.Boolean}}, false},
		{"", args{data: nil, schema: protocol.Property{Type: protocol.Null}}, true},
		{"", args{data: 0, schema: protocol.Property{Type: protocol.Null}}, false},
>>>>>>> 5b331652
		// array
		{"", args{
			data: []any{"a", "b", "c"}, schema: Property{
				Type: Array, Items: &Property{Type: String},
			},
		}, true},
		{"", args{
			data: []any{1, 2, 3}, schema: Property{
				Type: Array, Items: &Property{Type: String},
			},
		}, false},
		{"", args{
<<<<<<< HEAD
			data: []any{1, 2, 3}, schema: Property{
				Type: Array, Items: &Property{Type: Integer},
=======
			data: []any{"a"}, schema: protocol.Property{
				Type: protocol.Array, Items: &protocol.Property{Type: protocol.String, Enum: []string{"a", "b", "c"}},
			},
		}, true},
		{"", args{
			data: []any{"a", "b", "c"}, schema: protocol.Property{
				Type: protocol.Array, Items: &protocol.Property{Type: protocol.String, Enum: []string{"a", "b", "c"}},
			},
		}, true},
		{"", args{
			data: []any{"d"}, schema: protocol.Property{
				Type: protocol.Array, Items: &protocol.Property{Type: protocol.String, Enum: []string{"a", "b", "c"}},
			},
		}, false},
		{"", args{
			data: []any{"a", "b", "c", "d"}, schema: protocol.Property{
				Type: protocol.Array, Items: &protocol.Property{Type: protocol.String, Enum: []string{"a", "b", "c"}},
			},
		}, false},
		{"", args{
			data: []any{1, 2, 3}, schema: protocol.Property{
				Type: protocol.Array, Items: &protocol.Property{Type: protocol.Integer},
>>>>>>> 5b331652
			},
		}, true},
		{"", args{
			data: []any{1, 2, 3.4}, schema: Property{
				Type: Array, Items: &Property{Type: Integer},
			},
		}, false},
		{"", args{
			data: []any{1}, schema: protocol.Property{
				Type: protocol.Array, Items: &protocol.Property{Type: protocol.Integer, Enum: []string{"1", "2", "3"}},
			},
		}, true},
		{"", args{
			data: []any{1, 2, 3}, schema: protocol.Property{
				Type: protocol.Array, Items: &protocol.Property{Type: protocol.Integer, Enum: []string{"1", "2", "3"}},
			},
		}, true},
		{"", args{
			data: []any{1, 2, 3, 4}, schema: protocol.Property{
				Type: protocol.Array, Items: &protocol.Property{Type: protocol.Integer, Enum: []string{"1", "2", "3"}},
			},
		}, false},
		{"", args{
			data: []any{4}, schema: protocol.Property{
				Type: protocol.Array, Items: &protocol.Property{Type: protocol.Integer, Enum: []string{"1", "2", "3"}},
			},
		}, false},
		// object
		{"", args{data: map[string]any{
			"string":  "abc",
			"integer": 123,
			"number":  123.4,
			"boolean": false,
			"array":   []any{1, 2, 3},
		}, schema: Property{
			Type: ObjectT, Properties: map[string]*Property{
				"string":  {Type: String},
				"integer": {Type: Integer},
				"number":  {Type: Number},
				"boolean": {Type: Boolean},
				"array":   {Type: Array, Items: &Property{Type: Number}},
			},
			Required: []string{"string"},
		}}, true},
		{"", args{data: map[string]any{
			"integer": 123,
			"number":  123.4,
			"boolean": false,
			"array":   []any{1, 2, 3},
		}, schema: Property{
			Type: ObjectT, Properties: map[string]*Property{
				"string":  {Type: String},
				"integer": {Type: Integer},
				"number":  {Type: Number},
				"boolean": {Type: Boolean},
				"array":   {Type: Array, Items: &Property{Type: Number}},
			},
			Required: []string{"string"},
		}}, false},
		{"", args{data: map[string]any{
			"string":     "a",
			"integer":    1,
			"number":     1.1,
			"number4Int": 1,
			"array":      []any{1, 2, 3},
		}, schema: protocol.Property{
			Type: protocol.ObjectT, Properties: map[string]*protocol.Property{
				"string":     {Type: protocol.String, Enum: []string{"a", "b", "c"}},
				"integer":    {Type: protocol.Integer, Enum: []string{"1", "2", "3"}},
				"number":     {Type: protocol.Number, Enum: []string{"1.1", "2.2", "3.3"}},
				"number4Int": {Type: protocol.Number, Enum: []string{"1", "2", "3"}},
				"array":      {Type: protocol.Array, Items: &protocol.Property{Type: protocol.Number}, Enum: []string{"1", "2", "3"}},
			},
			Required: []string{"string"},
		}}, true},
		{"", args{data: map[string]any{
			"string":     "d",
			"integer":    4,
			"number":     4.4,
			"number4Int": 4,
			"array":      []any{4},
		}, schema: protocol.Property{
			Type: protocol.ObjectT, Properties: map[string]*protocol.Property{
				"string":     {Type: protocol.String, Enum: []string{"a", "b", "c"}},
				"integer":    {Type: protocol.Integer, Enum: []string{"1", "2", "3"}},
				"number":     {Type: protocol.Number, Enum: []string{"1.1", "2.2", "3.3"}},
				"number4Int": {Type: protocol.Number, Enum: []string{"1", "2", "3"}},
				"array":      {Type: protocol.Array, Items: &protocol.Property{Type: protocol.Number}, Enum: []string{"1", "2", "3"}},
			},
			Required: []string{"string"},
		}}, false},
	}
	for _, tt := range tests {
		t.Run(tt.name, func(t *testing.T) {
			if got := validate(tt.args.schema, tt.args.data); got != tt.want {
				t.Errorf("validate() = %v, want %v", got, tt.want)
			}
		})
	}
}

func TestUnmarshal(t *testing.T) {
	type args struct {
		schema  Property
		content []byte
		v       any
	}
	tests := []struct {
		name    string
		args    args
		wantErr bool
	}{
		{"", args{
			schema: Property{
				Type: ObjectT,
				Properties: map[string]*Property{
					"string": {Type: String},
					"number": {Type: Number},
				},
			},
			content: []byte(`{"string":"abc","number":123.4}`),
			v: &struct {
				String string  `json:"string"`
				Number float64 `json:"number"`
			}{},
		}, false},
		{"", args{
			schema: Property{
				Type: ObjectT,
				Properties: map[string]*Property{
					"string": {Type: String},
					"number": {Type: Number},
				},
				Required: []string{"string", "number"},
			},
			content: []byte(`{"string":"abc"}`),
			v: struct {
				String string  `json:"string"`
				Number float64 `json:"number"`
			}{},
		}, true},
		{"validate integer", args{
			schema: Property{
				Type: ObjectT,
				Properties: map[string]*Property{
					"string":  {Type: String},
					"integer": {Type: Integer},
				},
				Required: []string{"string", "integer"},
			},
			content: []byte(`{"string":"abc","integer":123}`),
			v: &struct {
				String  string `json:"string"`
				Integer int    `json:"integer"`
			}{},
		}, false},
		{"validate integer failed", args{
			schema: Property{
				Type: ObjectT,
				Properties: map[string]*Property{
					"string":  {Type: String},
					"integer": {Type: Integer},
				},
				Required: []string{"string", "integer"},
			},
			content: []byte(`{"string":"abc","integer":123.4}`),
			v: &struct {
				String  string `json:"string"`
				Integer int    `json:"integer"`
			}{},
		}, true},
	}
	for _, tt := range tests {
		t.Run(tt.name, func(t *testing.T) {
			err := verifySchemaAndUnmarshal(tt.args.schema, tt.args.content, tt.args.v)
			if (err != nil) != tt.wantErr {
				t.Errorf("Unmarshal() error = %v, wantErr %v", err, tt.wantErr)
			} else if err == nil {
				t.Logf("Unmarshal() v = %+v\n", tt.args.v)
			}
		})
	}
}

func TestVerifyAndUnmarshal(t *testing.T) {
	type testData struct {
		String  string  `json:"string"`           // required
		Number  float64 `json:"number,omitempty"` // optional
		Integer int     `json:"-"`                // ignore

		String4Enum  string  `json:"string4enum,omitempty" enum:"a,b,c"`       // enum
		Integer4Enum int     `json:"integer4enum,omitempty" enum:"1,2,3"`      // enum
		Number4Enum  float64 `json:"number4enum,omitempty" enum:"1.1,2.2,3.3"` // enum
		Number4Enum2 int     `json:"number4enum2,omitempty" enum:"1,2,3"`      // enum
	}
	type args struct {
		content json.RawMessage
		v       any
	}
	tests := []struct {
		name    string
		args    args
		wantErr bool
	}{
		{
			name: "no error",
			args: args{
				content: json.RawMessage("{\"string\":\"abc\",\"number\":123.4}"),
				v:       &testData{},
			},
			wantErr: false,
		},
		{
			name: "string is required",
			args: args{
				content: json.RawMessage("{\"number\":123.4}"),
				v:       &testData{},
			},
			wantErr: true,
		},
		{
			name: "want integer but number",
			args: args{
				content: json.RawMessage("{\"integer\":123.4}"),
				v:       &testData{},
			},
			wantErr: true,
		},
		{
			name: "unmarshal map[string]any",
			args: args{
				content: json.RawMessage("{\"integer\":123.4}"),
				v:       new(map[string]any),
			},
			wantErr: true,
		},
		{
			name: "no error with enum",
			args: args{
				content: json.RawMessage("{\"string\":\"abc\",\"number\":123.4, \"string4enum\":\"a\",\"integer4enum\":1,\"number4enum\":1.1,\"number4enum2\":1}"),
				v:       testData{},
			},
		},
		{
			name: "want a,b,c but d for string4enum",
			args: args{
				content: json.RawMessage("{\"string\":\"abc\",\"number\":123.4, \"string4enum\":\"d\"}"),
				v:       testData{},
			},
			wantErr: true,
		},
		{
			name: "want 1,2,3 but 4 for integer4enum",
			args: args{
				content: json.RawMessage("{\"string\":\"abc\",\"number\":123.4, \"integer4enum\":4}"),
				v:       testData{},
			},
			wantErr: true,
		},
		{
			name: "want 1.1,2.2,3.3 but 4.4 for number4enum",
			args: args{
				content: json.RawMessage("{\"string\":\"abc\",\"number\":123.4, \"number4enum\":4.4}"),
				v:       testData{},
			},
			wantErr: true,
		},
		{
			name: "want 1,2,3 but 4 for number4enum2",
			args: args{
				content: json.RawMessage("{\"string\":\"abc\",\"number\":123.4, \"number4enum2\":4}"),
				v:       testData{},
			},
			wantErr: true,
		},
	}
	_, err := generateSchemaFromReqStruct(testData{})
	if err != nil {
		panic(err)
	}
	for _, tt := range tests {
		t.Run(tt.name, func(t *testing.T) {
			if err := VerifyAndUnmarshal(tt.args.content, tt.args.v); (err != nil) != tt.wantErr {
				t.Errorf("VerifyAndUnmarshal() error = %v, wantErr %v", err, tt.wantErr)
			}
			t.Logf("VerifyAndUnmarshal() v = %+v\n", tt.args.v)
		})
	}
}<|MERGE_RESOLUTION|>--- conflicted
+++ resolved
@@ -16,37 +16,24 @@
 		want bool
 	}{
 		// string integer number boolean
-<<<<<<< HEAD
 		{"", args{data: "ABC", schema: Property{Type: String}}, true},
 		{"", args{data: 123, schema: Property{Type: String}}, false},
+		{"", args{data: "a", schema: Property{Type: String, Enum: []string{"a", "b", "c"}}}, true},
+		{"", args{data: "d", schema: Property{Type: String, Enum: []string{"a", "b", "c"}}}, false},
 		{"", args{data: 123, schema: Property{Type: Integer}}, true},
 		{"", args{data: 123.4, schema: Property{Type: Integer}}, false},
+		{"", args{data: 1, schema: Property{Type: Integer, Enum: []string{"1", "2", "3"}}}, true},
+		{"", args{data: 4, schema: Property{Type: Integer, Enum: []string{"1", "2", "3"}}}, false},
 		{"", args{data: "ABC", schema: Property{Type: Number}}, false},
 		{"", args{data: 123, schema: Property{Type: Number}}, true},
+		{"", args{data: 1.1, schema: Property{Type: Number, Enum: []string{"1.1", "2.2", "3.3"}}}, true},
+		{"", args{data: 4.4, schema: Property{Type: Number, Enum: []string{"1.1", "2.2", "3.3"}}}, false},
+		{"", args{data: 1, schema: Property{Type: Number, Enum: []string{"1", "2", "3"}}}, true},
+		{"", args{data: 4, schema: Property{Type: Number, Enum: []string{"1", "2", "3"}}}, false},
 		{"", args{data: false, schema: Property{Type: Boolean}}, true},
 		{"", args{data: 123, schema: Property{Type: Boolean}}, false},
 		{"", args{data: nil, schema: Property{Type: Null}}, true},
 		{"", args{data: 0, schema: Property{Type: Null}}, false},
-=======
-		{"", args{data: "ABC", schema: protocol.Property{Type: protocol.String}}, true},
-		{"", args{data: 123, schema: protocol.Property{Type: protocol.String}}, false},
-		{"", args{data: "a", schema: protocol.Property{Type: protocol.String, Enum: []string{"a", "b", "c"}}}, true},
-		{"", args{data: "d", schema: protocol.Property{Type: protocol.String, Enum: []string{"a", "b", "c"}}}, false},
-		{"", args{data: 123, schema: protocol.Property{Type: protocol.Integer}}, true},
-		{"", args{data: 123.4, schema: protocol.Property{Type: protocol.Integer}}, false},
-		{"", args{data: 1, schema: protocol.Property{Type: protocol.Integer, Enum: []string{"1", "2", "3"}}}, true},
-		{"", args{data: 4, schema: protocol.Property{Type: protocol.Integer, Enum: []string{"1", "2", "3"}}}, false},
-		{"", args{data: "ABC", schema: protocol.Property{Type: protocol.Number}}, false},
-		{"", args{data: 123, schema: protocol.Property{Type: protocol.Number}}, true},
-		{"", args{data: 1.1, schema: protocol.Property{Type: protocol.Number, Enum: []string{"1.1", "2.2", "3.3"}}}, true},
-		{"", args{data: 4.4, schema: protocol.Property{Type: protocol.Number, Enum: []string{"1.1", "2.2", "3.3"}}}, false},
-		{"", args{data: 1, schema: protocol.Property{Type: protocol.Number, Enum: []string{"1", "2", "3"}}}, true},
-		{"", args{data: 4, schema: protocol.Property{Type: protocol.Number, Enum: []string{"1", "2", "3"}}}, false},
-		{"", args{data: false, schema: protocol.Property{Type: protocol.Boolean}}, true},
-		{"", args{data: 123, schema: protocol.Property{Type: protocol.Boolean}}, false},
-		{"", args{data: nil, schema: protocol.Property{Type: protocol.Null}}, true},
-		{"", args{data: 0, schema: protocol.Property{Type: protocol.Null}}, false},
->>>>>>> 5b331652
 		// array
 		{"", args{
 			data: []any{"a", "b", "c"}, schema: Property{
@@ -59,33 +46,28 @@
 			},
 		}, false},
 		{"", args{
-<<<<<<< HEAD
+			data: []any{"a"}, schema: Property{
+				Type: Array, Items: &Property{Type: String, Enum: []string{"a", "b", "c"}},
+			},
+		}, true},
+		{"", args{
+			data: []any{"a", "b", "c"}, schema: Property{
+				Type: Array, Items: &Property{Type: String, Enum: []string{"a", "b", "c"}},
+			},
+		}, true},
+		{"", args{
+			data: []any{"d"}, schema: Property{
+				Type: Array, Items: &Property{Type: String, Enum: []string{"a", "b", "c"}},
+			},
+		}, false},
+		{"", args{
+			data: []any{"a", "b", "c", "d"}, schema: Property{
+				Type: Array, Items: &Property{Type: String, Enum: []string{"a", "b", "c"}},
+			},
+		}, false},
+		{"", args{
 			data: []any{1, 2, 3}, schema: Property{
 				Type: Array, Items: &Property{Type: Integer},
-=======
-			data: []any{"a"}, schema: protocol.Property{
-				Type: protocol.Array, Items: &protocol.Property{Type: protocol.String, Enum: []string{"a", "b", "c"}},
-			},
-		}, true},
-		{"", args{
-			data: []any{"a", "b", "c"}, schema: protocol.Property{
-				Type: protocol.Array, Items: &protocol.Property{Type: protocol.String, Enum: []string{"a", "b", "c"}},
-			},
-		}, true},
-		{"", args{
-			data: []any{"d"}, schema: protocol.Property{
-				Type: protocol.Array, Items: &protocol.Property{Type: protocol.String, Enum: []string{"a", "b", "c"}},
-			},
-		}, false},
-		{"", args{
-			data: []any{"a", "b", "c", "d"}, schema: protocol.Property{
-				Type: protocol.Array, Items: &protocol.Property{Type: protocol.String, Enum: []string{"a", "b", "c"}},
-			},
-		}, false},
-		{"", args{
-			data: []any{1, 2, 3}, schema: protocol.Property{
-				Type: protocol.Array, Items: &protocol.Property{Type: protocol.Integer},
->>>>>>> 5b331652
 			},
 		}, true},
 		{"", args{
@@ -94,23 +76,23 @@
 			},
 		}, false},
 		{"", args{
-			data: []any{1}, schema: protocol.Property{
-				Type: protocol.Array, Items: &protocol.Property{Type: protocol.Integer, Enum: []string{"1", "2", "3"}},
-			},
-		}, true},
-		{"", args{
-			data: []any{1, 2, 3}, schema: protocol.Property{
-				Type: protocol.Array, Items: &protocol.Property{Type: protocol.Integer, Enum: []string{"1", "2", "3"}},
-			},
-		}, true},
-		{"", args{
-			data: []any{1, 2, 3, 4}, schema: protocol.Property{
-				Type: protocol.Array, Items: &protocol.Property{Type: protocol.Integer, Enum: []string{"1", "2", "3"}},
-			},
-		}, false},
-		{"", args{
-			data: []any{4}, schema: protocol.Property{
-				Type: protocol.Array, Items: &protocol.Property{Type: protocol.Integer, Enum: []string{"1", "2", "3"}},
+			data: []any{1}, schema: Property{
+				Type: Array, Items: &Property{Type: Integer, Enum: []string{"1", "2", "3"}},
+			},
+		}, true},
+		{"", args{
+			data: []any{1, 2, 3}, schema: Property{
+				Type: Array, Items: &Property{Type: Integer, Enum: []string{"1", "2", "3"}},
+			},
+		}, true},
+		{"", args{
+			data: []any{1, 2, 3, 4}, schema: Property{
+				Type: Array, Items: &Property{Type: Integer, Enum: []string{"1", "2", "3"}},
+			},
+		}, false},
+		{"", args{
+			data: []any{4}, schema: Property{
+				Type: Array, Items: &Property{Type: Integer, Enum: []string{"1", "2", "3"}},
 			},
 		}, false},
 		// object
@@ -151,13 +133,13 @@
 			"number":     1.1,
 			"number4Int": 1,
 			"array":      []any{1, 2, 3},
-		}, schema: protocol.Property{
-			Type: protocol.ObjectT, Properties: map[string]*protocol.Property{
-				"string":     {Type: protocol.String, Enum: []string{"a", "b", "c"}},
-				"integer":    {Type: protocol.Integer, Enum: []string{"1", "2", "3"}},
-				"number":     {Type: protocol.Number, Enum: []string{"1.1", "2.2", "3.3"}},
-				"number4Int": {Type: protocol.Number, Enum: []string{"1", "2", "3"}},
-				"array":      {Type: protocol.Array, Items: &protocol.Property{Type: protocol.Number}, Enum: []string{"1", "2", "3"}},
+		}, schema: Property{
+			Type: ObjectT, Properties: map[string]*Property{
+				"string":     {Type: String, Enum: []string{"a", "b", "c"}},
+				"integer":    {Type: Integer, Enum: []string{"1", "2", "3"}},
+				"number":     {Type: Number, Enum: []string{"1.1", "2.2", "3.3"}},
+				"number4Int": {Type: Number, Enum: []string{"1", "2", "3"}},
+				"array":      {Type: Array, Items: &Property{Type: Number}, Enum: []string{"1", "2", "3"}},
 			},
 			Required: []string{"string"},
 		}}, true},
@@ -167,13 +149,13 @@
 			"number":     4.4,
 			"number4Int": 4,
 			"array":      []any{4},
-		}, schema: protocol.Property{
-			Type: protocol.ObjectT, Properties: map[string]*protocol.Property{
-				"string":     {Type: protocol.String, Enum: []string{"a", "b", "c"}},
-				"integer":    {Type: protocol.Integer, Enum: []string{"1", "2", "3"}},
-				"number":     {Type: protocol.Number, Enum: []string{"1.1", "2.2", "3.3"}},
-				"number4Int": {Type: protocol.Number, Enum: []string{"1", "2", "3"}},
-				"array":      {Type: protocol.Array, Items: &protocol.Property{Type: protocol.Number}, Enum: []string{"1", "2", "3"}},
+		}, schema: Property{
+			Type: ObjectT, Properties: map[string]*Property{
+				"string":     {Type: String, Enum: []string{"a", "b", "c"}},
+				"integer":    {Type: Integer, Enum: []string{"1", "2", "3"}},
+				"number":     {Type: Number, Enum: []string{"1.1", "2.2", "3.3"}},
+				"number4Int": {Type: Number, Enum: []string{"1", "2", "3"}},
+				"array":      {Type: Array, Items: &Property{Type: Number}, Enum: []string{"1", "2", "3"}},
 			},
 			Required: []string{"string"},
 		}}, false},
